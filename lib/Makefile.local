# -*- makefile -*-

# The major version of the library interface. This will control the soname.
# As such, this number must be incremented for any incompatible change to
# the library interface, (such as the deletion of an API or a major
# semantic change that breaks formerly functioning code).
#
# Note: We don't currently have plans to increment this at this time.
# If we *do* want to make an incompatible change to the library
# interface, we'll have to decide whether to increment this (creating
# a new soname) or to introduce symbol versioning to be able to
# provide support for both old and new interfaces without having to
# increment this.
LIBNOTMUCH_VERSION_MAJOR = 1

# The minor version of the library interface. This should be incremented at
# the time of release for any additions to the library interface,
# (and when it is incremented, the release version of the library should
#  be reset to 0).
LIBNOTMUCH_VERSION_MINOR = 3

# The release version the library interface. This should be incremented at
# the time of release if there have been no changes to the interface, (but
# simply compatible changes to the implementation).
LIBNOTMUCH_VERSION_RELEASE = 0

ifeq ($(PLATFORM),MACOSX)
LIBRARY_SUFFIX = dylib
# On OS X, library version numbers go before suffix.
LINKER_NAME = libnotmuch.$(LIBRARY_SUFFIX)
SONAME = libnotmuch.$(LIBNOTMUCH_VERSION_MAJOR).$(LIBRARY_SUFFIX)
LIBNAME = libnotmuch.$(LIBNOTMUCH_VERSION_MAJOR).$(LIBNOTMUCH_VERSION_MINOR).$(LIBNOTMUCH_VERSION_RELEASE).$(LIBRARY_SUFFIX)
LIBRARY_LINK_FLAG = -dynamiclib -install_name $(SONAME) -compatibility_version $(LIBNOTMUCH_VERSION_MAJOR).$(LIBNOTMUCH_VERSION_MINOR) -current_version $(LIBNOTMUCH_VERSION_MAJOR).$(LIBNOTMUCH_VERSION_MINOR).$(LIBNOTMUCH_VERSION_RELEASE)
else
LIBRARY_SUFFIX = so
LINKER_NAME = libnotmuch.$(LIBRARY_SUFFIX)
SONAME = $(LINKER_NAME).$(LIBNOTMUCH_VERSION_MAJOR)
LIBNAME = $(SONAME).$(LIBNOTMUCH_VERSION_MINOR).$(LIBNOTMUCH_VERSION_RELEASE)
LIBRARY_LINK_FLAG = -shared -Wl,--version-script=notmuch.sym,-soname=$(SONAME)
ifeq ($(LIBDIR_IN_LDCONFIG),1)
ifeq ($(DESTDIR),)
LIBRARY_INSTALL_POST_COMMAND=ldconfig
endif
endif
endif

dir := lib
extra_cflags += -I$(srcdir)/$(dir) -fPIC

libnotmuch_c_srcs =		\
	$(notmuch_compat_srcs)	\
	$(dir)/filenames.c	\
	$(dir)/string-list.c	\
	$(dir)/libsha1.c	\
	$(dir)/message-file.c	\
	$(dir)/messages.c	\
	$(dir)/sha1.c		\
	$(dir)/tags.c		\
	$(dir)/xutil.c

libnotmuch_cxx_srcs =		\
	$(dir)/database.cc	\
	$(dir)/directory.cc	\
	$(dir)/index.cc		\
	$(dir)/message.cc	\
	$(dir)/query.cc		\
	$(dir)/thread.cc

libnotmuch_modules := $(libnotmuch_c_srcs:.c=.o) $(libnotmuch_cxx_srcs:.cc=.o)

$(dir)/libnotmuch.a: $(libnotmuch_modules)
	$(call quiet,AR) rcs $@ $^

$(dir)/$(LIBNAME): $(libnotmuch_modules) notmuch.sym
	$(call quiet,CXX $(CXXFLAGS)) $(libnotmuch_modules) $(FINAL_LIBNOTMUCH_LDFLAGS) $(LIBRARY_LINK_FLAG) -o $@

notmuch.sym: lib/notmuch.h
<<<<<<< HEAD
	printf "{\nglobal:\n" > notmuch.sym
	sed  -n 's/^[[:space:]]*\(notmuch_[a-z_]*\)[[:space:]]*(.*/'"`printf "\t"`"'\1;/p' $< >> notmuch.sym
	printf "local: *;\n};\n" >> notmuch.sym
=======
	sh lib/gen-version-script.sh $< $(libnotmuch_modules) > $@
>>>>>>> 2d69aba5

$(dir)/$(SONAME): $(dir)/$(LIBNAME)
	ln -sf $(LIBNAME) $@

$(dir)/$(LINKER_NAME): $(dir)/$(SONAME)
	ln -sf $(LIBNAME) $@

install: install-$(dir)

# The (often-reused) $dir works fine within targets/prerequisites,
# but cannot be used reliably within commands, so copy its value to a
# variable that is not reused.
lib := $(dir)
install-$(dir): $(dir)/$(LIBNAME)
	mkdir -p "$(DESTDIR)$(libdir)/"
	install -m0644 "$(lib)/$(LIBNAME)" "$(DESTDIR)$(libdir)/"
	ln -sf $(LIBNAME) "$(DESTDIR)$(libdir)/$(SONAME)"
	ln -sf $(LIBNAME) "$(DESTDIR)$(libdir)/$(LINKER_NAME)"
	mkdir -p "$(DESTDIR)$(includedir)"
	install -m0644 "$(srcdir)/$(lib)/notmuch.h" "$(DESTDIR)$(includedir)/"
	$(LIBRARY_INSTALL_POST_COMMAND)

SRCS  := $(SRCS) $(libnotmuch_c_srcs) $(libnotmuch_cxx_srcs)
CLEAN += $(libnotmuch_modules) $(dir)/$(SONAME) $(dir)/$(LINKER_NAME)
CLEAN += $(dir)/$(LIBNAME) $(dir)/libnotmuch.a notmuch.sym
CLEAN += $(dir)/notmuch.h.gch<|MERGE_RESOLUTION|>--- conflicted
+++ resolved
@@ -75,13 +75,7 @@
 	$(call quiet,CXX $(CXXFLAGS)) $(libnotmuch_modules) $(FINAL_LIBNOTMUCH_LDFLAGS) $(LIBRARY_LINK_FLAG) -o $@
 
 notmuch.sym: lib/notmuch.h
-<<<<<<< HEAD
-	printf "{\nglobal:\n" > notmuch.sym
-	sed  -n 's/^[[:space:]]*\(notmuch_[a-z_]*\)[[:space:]]*(.*/'"`printf "\t"`"'\1;/p' $< >> notmuch.sym
-	printf "local: *;\n};\n" >> notmuch.sym
-=======
 	sh lib/gen-version-script.sh $< $(libnotmuch_modules) > $@
->>>>>>> 2d69aba5
 
 $(dir)/$(SONAME): $(dir)/$(LIBNAME)
 	ln -sf $(LIBNAME) $@
